--- conflicted
+++ resolved
@@ -30,14 +30,10 @@
 from .fixtures import build_mock_url, mock_api_endpoint, mock_project, john_doe_token
 
 PROJECT = mock_project()
-<<<<<<< HEAD
 TOKEN='';
 with requests_mock.Mocker() as m:
     TOKEN = john_doe_token(m)
 
-=======
-TOKEN = john_doe_token()
->>>>>>> 03182586
 url = mock_api_endpoint()
 
 
@@ -46,61 +42,33 @@
     """
     Test experiment checks experiment functionality
     """
-<<<<<<< HEAD
 
     RUN_EXP_NAME = "unittest-exp"
     RUN_ID = "000001"
 
     def registerMocks(self, m):
-=======
-
-    RUN_EXP_NAME = "unittest-exp"
-    RUN_ID = "000001"
+        # register mock for getting an experiment from the client
+        uri = ExperimentClient.URIs["experiment"].format(
+            experimentName=self.RUN_EXP_NAME, projectId=PROJECT
+        )
+        returns = {"name": self.RUN_EXP_NAME}
+        m.get(build_mock_url(uri), status_code=200, json=returns)
+        # register mock for creating a run
+        uri = ExperimentClient.URIs["runs"].format(
+            experimentName=self.RUN_EXP_NAME, projectId=PROJECT
+        )
+
+        returns = {"runId": self.RUN_ID}
+        m.post(build_mock_url(uri), status_code=200, json=returns)
 
     def setUp(self):
         params = {"token": TOKEN, "projectId": PROJECT, "apiEndpoint": url}
         self.local = Cortex.local()
         self.cortex = Cortex.from_message(params)
 
->>>>>>> 03182586
-        # register mock for getting an experiment from the client
-        uri = ExperimentClient.URIs["experiment"].format(
-            experimentName=self.RUN_EXP_NAME, projectId=PROJECT
-        )
-        returns = {"name": self.RUN_EXP_NAME}
-<<<<<<< HEAD
-        m.get(build_mock_url(uri), status_code=200, json=returns)
-=======
-        Entry.single_register(
-            Entry.GET, build_mock_url(uri), status=200, body=json.dumps(returns)
-        )
->>>>>>> 03182586
-
-        # register mock for creating a run
-        uri = ExperimentClient.URIs["runs"].format(
-            experimentName=self.RUN_EXP_NAME, projectId=PROJECT
-        )
-
-        returns = {"runId": self.RUN_ID}
-<<<<<<< HEAD
-        m.post(build_mock_url(uri), status_code=200, json=returns)
-
-    def setUp(self):
-        params = {"token": TOKEN, "projectId": PROJECT, "apiEndpoint": url}
-        self.local = Cortex.local()
-        self.cortex = Cortex.from_message(params)
-
 
     def test_make_remote_run(self, m):
         self.registerMocks(m);
-=======
-        Entry.single_register(
-            Entry.POST, build_mock_url(uri), status=200, body=json.dumps(returns)
-        )
-
-    @mocketize
-    def test_make_remote_run(self):
->>>>>>> 03182586
         exp = Experiment(
             document=self.cortex.experiments.get_experiment(self.RUN_EXP_NAME),
             client=self.cortex.experiments,
@@ -109,13 +77,8 @@
 
         self.assertIsInstance(r, RemoteRun)
 
-<<<<<<< HEAD
     def test_get_run(self, m):
         self.registerMocks(m);
-=======
-    @mocketize
-    def test_get_run(self):
->>>>>>> 03182586
         exp = Experiment(
             document=self.cortex.experiments.get_experiment(self.RUN_EXP_NAME),
             client=self.cortex.experiments,
@@ -143,24 +106,12 @@
             },
         }
 
-<<<<<<< HEAD
         m.get(build_mock_url(uri), status_code=200, json=returns)
         ret = self.cortex.experiments.get_run(self.RUN_EXP_NAME, self.RUN_ID)
         self.assertEqual(returns, ret)
 
     def test_get_run_failed(self, m):
         self.registerMocks(m);
-=======
-        Entry.single_register(
-            Entry.GET, build_mock_url(uri), status=200, body=json.dumps(returns)
-        )
-
-        ret = self.cortex.experiments.get_run(self.RUN_EXP_NAME, self.RUN_ID)
-        self.assertEqual(returns, ret)
-
-    @mocketize
-    def test_get_run_failed(self):
->>>>>>> 03182586
         exp = Experiment(
             document=self.cortex.experiments.get_experiment(self.RUN_EXP_NAME),
             client=self.cortex.experiments,
@@ -171,7 +122,6 @@
         )
         returns = "error"
 
-<<<<<<< HEAD
         m.get(build_mock_url(uri), status_code=404, json=returns)
 
         with raises(HTTPError) as ex:
@@ -179,16 +129,6 @@
 
     def test_run_get_artifact(self, m):
         self.registerMocks(m);
-=======
-        Entry.single_register(
-            Entry.GET, build_mock_url(uri), status=404, body=json.dumps(returns)
-        )
-        with raises(HTTPError) as ex:
-            ret = self.cortex.experiments.get_run(self.RUN_EXP_NAME, self.RUN_ID)
-
-    @mocketize
-    def test_run_get_artifact(self):
->>>>>>> 03182586
         exp = Experiment(
             document=self.cortex.experiments.get_experiment(self.RUN_EXP_NAME),
             client=self.cortex.experiments,
@@ -205,23 +145,12 @@
             artifactId="artifact",
             projectId=PROJECT,
         )
-<<<<<<< HEAD
         m.get(build_mock_url(uri), status_code=200, content=dill.dumps(test_artifact))
-=======
-        Entry.single_register(
-            Entry.GET, build_mock_url(uri), status=200, body=dill.dumps(test_artifact)
-        )
->>>>>>> 03182586
         result = r.get_artifact("artifact")
 
         self.assertEqual(test_artifact, result)
 
-<<<<<<< HEAD
     def test_list_runs(self, m):
-=======
-    @mocketize
-    def test_list_runs(self):
->>>>>>> 03182586
         uri = self.cortex.experiments.URIs["runs"].format(
             experimentName=self.RUN_EXP_NAME, projectId=PROJECT
         )
@@ -247,108 +176,60 @@
             }
         }
 
-<<<<<<< HEAD
         m.get(build_mock_url(uri), status_code=200, json=returns)
-=======
-        Entry.single_register(
-            Entry.GET, local_url, status=200, body=json.dumps(returns)
-        )
-
->>>>>>> 03182586
         runs = self.cortex.experiments.list_runs(experiment_name=self.RUN_EXP_NAME)
 
         self.assertNotEqual(runs, None)
 
-<<<<<<< HEAD
     def test_update_run(self, m):
-=======
-    @mocketize
-    def test_update_run(self):
->>>>>>> 03182586
         uri = self.cortex.experiments.URIs["run"].format(
             experimentName=self.RUN_EXP_NAME, projectId=PROJECT, runId=self.RUN_ID
         )
         local_url = self.cortex.experiments._serviceconnector._construct_url(uri)
 
         body = {"success": True}
-<<<<<<< HEAD
         m.put(build_mock_url(uri), status_code=200, json=body)
-=======
-        Entry.single_register(Entry.PUT, local_url, status=200, body=json.dumps(body))
->>>>>>> 03182586
 
         ret = self.cortex.experiments.update_run(
             experiment_name=self.RUN_EXP_NAME, run_id=self.RUN_ID, meta={"blah": 1}
         )
         self.assertEqual(ret, True)
 
-<<<<<<< HEAD
     def test_update_run_failed(self, m):
-=======
-    @mocketize
-    def test_update_run_failed(self):
->>>>>>> 03182586
         uri = self.cortex.experiments.URIs["run"].format(
             experimentName=self.RUN_EXP_NAME, projectId=PROJECT, runId=self.RUN_ID
         )
         local_url = self.cortex.experiments._serviceconnector._construct_url(uri)
 
         body = {"success": False}
-<<<<<<< HEAD
         m.put(local_url, status_code=200, json=body)
-=======
-        Entry.single_register(Entry.PUT, local_url, status=200, body=json.dumps(body))
->>>>>>> 03182586
         with raises(Exception) as ex:
             ret = self.cortex.experiments.update_run(
                 experiment_name=self.RUN_EXP_NAME, run_id=self.RUN_ID, meta={"blah": 1}
             )
 
-<<<<<<< HEAD
     def test_delete_run(self, m):
-=======
-    @mocketize
-    def test_delete_run(self):
->>>>>>> 03182586
         uri = self.cortex.experiments.URIs["run"].format(
             experimentName=self.RUN_EXP_NAME, projectId=PROJECT, runId=self.RUN_ID
         )
         local_url = self.cortex.experiments._serviceconnector._construct_url(uri)
 
         body = {"success": True}
-<<<<<<< HEAD
         m.delete(local_url, status_code=200, json=body)
-=======
-        Entry.single_register(
-            Entry.DELETE, local_url, status=200, body=json.dumps(body)
-        )
->>>>>>> 03182586
 
         ret = self.cortex.experiments.delete_run(
             experiment_name=self.RUN_EXP_NAME, run_id=self.RUN_ID
         )
         self.assertTrue(ret)
 
-<<<<<<< HEAD
     def test_delete_run_failed(self, m):
-=======
-    @mocketize
-    def test_delete_run_failed(self):
->>>>>>> 03182586
-        uri = self.cortex.experiments.URIs["run"].format(
-            experimentName=self.RUN_EXP_NAME, projectId=PROJECT, runId=self.RUN_ID
-        )
-        local_url = self.cortex.experiments._serviceconnector._construct_url(uri)
-
-<<<<<<< HEAD
+        uri = self.cortex.experiments.URIs["run"].format(
+            experimentName=self.RUN_EXP_NAME, projectId=PROJECT, runId=self.RUN_ID
+        )
+        local_url = self.cortex.experiments._serviceconnector._construct_url(uri)
+
         body = {"success": False} # TODO validate should this be a 200 ?
         m.delete(local_url, status_code=200, json=body)
-=======
-        body = {"success": False}
-        Entry.single_register(
-            Entry.DELETE, local_url, status=200, body=json.dumps(body)
-        )
->>>>>>> 03182586
         with raises(Exception) as ex:
             self.cortex.experiments.delete_run(
                 experiment_name=self.RUN_EXP_NAME, run_id=self.RUN_ID
