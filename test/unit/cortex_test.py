"""
Copyright 2023 Cognitive Scale, Inc. All Rights Reserved.

Licensed under the Apache License, Version 2.0 (the "License");
you may not use this file except in compliance with the License.
You may obtain a copy of the License at

   https://www.apache.org/licenses/LICENSE-2.0

Unless required by applicable law or agreed to in writing, software
distributed under the License is distributed on an "AS IS" BASIS,
WITHOUT WARRANTIES OR CONDITIONS OF ANY KIND, either express or implied.
See the License for the specific language governing permissions and
limitations under the License.
"""

import unittest

from unittest.mock import Mock
<<<<<<< HEAD

import requests_mock
=======
from mocket.mockhttp import Entry
from mocket import mocketize
>>>>>>> 03182586

from cortex import Cortex
from cortex.message import Message
import pytest
from cortex.connection import ConnectionClient, Connection
from cortex.content import ManagedContentClient
from cortex.experiment import ExperimentClient, Experiment
from cortex.model import ModelClient, Model
from cortex.secrets import SecretsClient, Secret
from cortex.session import SessionClient, Session
from cortex.types import TypeClient, Type
from cortex.skill import SkillClient, Skill

from .fixtures import john_doe_subject, john_doe_token, mock_api_endpoint

<<<<<<< HEAD
token =''
with requests_mock.Mocker() as m:
    token = john_doe_token(m)
=======
token = john_doe_token()
>>>>>>> 03182586
api_endpoint = mock_api_endpoint()
api_version = 4


<<<<<<< HEAD

=======
>>>>>>> 03182586
class TestCortex(unittest.TestCase):
    def test_client(self):
        account = "unittest"
        cortex = Cortex.client(
            api_endpoint=api_endpoint,
            api_version=api_version,
            project=account,
            token=token,
        )
        assert cortex._url == api_endpoint
        assert cortex._token._token == token
        assert cortex._token._jwt[1]["sub"] == john_doe_subject()

    def test_message_creation(self):
        cortex = Cortex.client(
            api_endpoint=api_endpoint,
            api_version=api_version,
            project="unittest",
            token=token,
        )
        message = cortex.message({"foo": "bar"})
        assert isinstance(message, Message)
        assert message.apiEndpoint == cortex._url
        assert message.token == cortex._token.token
        assert message.token == token

    # Basic test check that skill invoke message creates a client properly
    def test_client_fromMessage(self):
        project = "msgTest"
        message = {
            "apiEndpoint": api_endpoint,
            "token": token,
            "projectId": project,
            "channelId": "channel",
            "payload": {"test": "some text"},
            "activationId": "activation",
            "properties": {"someprop": "propval"},
        }
        client = Cortex.from_message(message)
        # Only these properties are required to create a client
        assert client._project == project
        assert client._url == api_endpoint
        assert client._token.token == token

    # Check message format
    def test_client_fromMessage_errs(self):
        messages = [
            None,
            {},
            "some string",
            12,
            {"apiEndpoint": api_endpoint},
            {"apiEndpoint": api_endpoint, "projectId": "project"},
            {"apiEndpoint": api_endpoint, "token": token},
        ]
        for message in messages:
            with pytest.raises(Exception, match="Skill message"):
                Cortex.from_message(message)

    def test_proj_override(self):
        project = "clientProj"
        message = {
            "apiEndpoint": api_endpoint,
            "token": token,
            "projectId": project,
        }
        client = Cortex.from_message(message)
        tests = [
            [ConnectionClient(client), project, "get_connection", ("foo")],
            [
                ConnectionClient("url", project="noclient"),
                "noclient",
                "get_connection",
                ("foo"),
            ],
            [
                ConnectionClient(client, project="withclient"),
                "withclient",
                "get_connection",
                ("foo"),
            ],
            [ManagedContentClient(client), project, "exists", ("key")],
            [
                ManagedContentClient("url", project="noclient"),
                "noclient",
                "exists",
                ("key"),
            ],
            [
                ManagedContentClient(client, project="withclient"),
                "withclient",
                "exists",
                ("key"),
            ],
            [ModelClient(client), project, "get_model", ("model")],
            [
                ModelClient("url", project="noclient"),
                "noclient",
                "get_model",
                ("model"),
            ],
            [
                ModelClient(client, project="withclient"),
                "withclient",
                "list_models",
                None,
            ],
            [ExperimentClient(client), project, "list_experiments", None],
            [
                ExperimentClient("url", project="noclient"),
                "noclient",
                "get_experiment",
                ("experi"),
            ],
            [
                ExperimentClient(client, project="withclient"),
                "withclient",
                "list_experiments",
                None,
            ],
            [SecretsClient(client), project, "get_secret", ("secret")],
            [
                SecretsClient("url", project="noclient"),
                "noclient",
                "get_secret",
                ("secret"),
            ],
            [
                SecretsClient(client, project="withclient"),
                "withclient",
                "get_secret",
                ("secret"),
            ],
            [TypeClient(client), project, "get_type", ("type")],
            [TypeClient("url", project="noclient"), "noclient", "get_type", ("type")],
            [
                TypeClient(client, project="withclient"),
                "withclient",
                "get_type",
                ("type"),
            ],
            [SessionClient(client), project, "get_session_data", ("sess")],
            [
                SessionClient("url", project="noclient"),
                "noclient",
                "get_session_data",
                ("sess"),
            ],
            [
                SessionClient(client, project="withclient"),
                "withclient",
                "get_session_data",
                ("sess"),
            ],
            [SkillClient(client), project, "list_skills", None],
            [
                SkillClient("url", project="noclient"),
                "noclient",
                "get_skill",
                ("skill"),
            ],
            [
                SkillClient(client, project="withclient"),
                "withclient",
                "list_skills",
                None,
            ],
        ]
        for client_inst, project, fun_name, fun_args in tests:
            print(f"Testing project {type(client_inst)}.{fun_name} with {project}")
            mock = Mock()
            client_inst._serviceconnector.request = mock
            func = getattr(client_inst, fun_name)
            if fun_args is None:
                func()
            else:
                func(fun_args)
            uri = mock.call_args.kwargs.get("uri")
            assert project in uri

    def test_proj_camelresources(self):
        project = "clientProj"
        message = {
            "apiEndpoint": api_endpoint,
            "token": token,
            "projectId": project,
        }
        test_name = "random_resource"
        client = Cortex.from_message(message)
        tests = [
            [Connection(test_name, ConnectionClient(client)), project],
            [Connection(test_name, ConnectionClient(client, project="other")), "other"],
            [Experiment({"name": test_name}, ExperimentClient(client)), project],
            [
                Experiment(
                    {"name": test_name}, ExperimentClient(client, project="other")
                ),
                "other",
            ],
            [Skill({"name": test_name}, SkillClient(client, project="test")), "test"],
            [Skill({"name": test_name}, SkillClient(client)), project],
            [Model({"name": test_name}, ModelClient(client, project="test")), "test"],
            [Model({"name": test_name}, ModelClient(client)), project],
            [Secret({"name": test_name}, SecretsClient(client)), project],
            [
                Secret({"name": test_name}, SecretsClient(client, project="test")),
                "test",
            ],
            [Session(test_name, SessionClient(client)), project],
            [Session(test_name, SessionClient(client, project="test")), "test"],
        ]
        for resource_inst, project in tests:
            print(f"Testing project access for {type(resource_inst)} with {project}")
            assert resource_inst._project() == project<|MERGE_RESOLUTION|>--- conflicted
+++ resolved
@@ -17,13 +17,8 @@
 import unittest
 
 from unittest.mock import Mock
-<<<<<<< HEAD
 
 import requests_mock
-=======
-from mocket.mockhttp import Entry
-from mocket import mocketize
->>>>>>> 03182586
 
 from cortex import Cortex
 from cortex.message import Message
@@ -39,21 +34,13 @@
 
 from .fixtures import john_doe_subject, john_doe_token, mock_api_endpoint
 
-<<<<<<< HEAD
 token =''
 with requests_mock.Mocker() as m:
     token = john_doe_token(m)
-=======
-token = john_doe_token()
->>>>>>> 03182586
 api_endpoint = mock_api_endpoint()
 api_version = 4
 
 
-<<<<<<< HEAD
-
-=======
->>>>>>> 03182586
 class TestCortex(unittest.TestCase):
     def test_client(self):
         account = "unittest"
