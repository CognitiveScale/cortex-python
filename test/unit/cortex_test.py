"""
Copyright 2023 Cognitive Scale, Inc. All Rights Reserved.

Licensed under the Apache License, Version 2.0 (the "License");
you may not use this file except in compliance with the License.
You may obtain a copy of the License at

   https://www.apache.org/licenses/LICENSE-2.0

Unless required by applicable law or agreed to in writing, software
distributed under the License is distributed on an "AS IS" BASIS,
WITHOUT WARRANTIES OR CONDITIONS OF ANY KIND, either express or implied.
See the License for the specific language governing permissions and
limitations under the License.
"""

import unittest

from unittest.mock import Mock

import requests_mock

from cortex import Cortex
from cortex.message import Message
import pytest
from cortex.connection import ConnectionClient, Connection
from cortex.content import ManagedContentClient
from cortex.experiment import ExperimentClient, Experiment
from cortex.model import ModelClient, Model
from cortex.secrets import SecretsClient, Secret
from cortex.session import SessionClient, Session
from cortex.types import TypeClient, Type
from cortex.skill import SkillClient, Skill

from .fixtures import john_doe_subject, john_doe_token, mock_api_endpoint
<<<<<<< HEAD

token =''
with requests_mock.Mocker() as m:
    token = john_doe_token(m)

=======

token = john_doe_token()
>>>>>>> faeec184
api_endpoint = mock_api_endpoint()
api_version = 4



class TestCortex(unittest.TestCase):
    def test_client(self):
        account = "unittest"
        cortex = Cortex.client(
            api_endpoint=api_endpoint,
            api_version=api_version,
            project=account,
            token=token,
        )
        assert cortex._url == api_endpoint
        assert cortex._token._token == token
        assert cortex._token._jwt[1]["sub"] == john_doe_subject()

    def test_message_creation(self):
        cortex = Cortex.client(
            api_endpoint=api_endpoint,
            api_version=api_version,
            project="unittest",
            token=token,
        )
        message = cortex.message({"foo": "bar"})
        assert isinstance(message, Message)
        assert message.apiEndpoint == cortex._url
        assert message.token == cortex._token.token
        assert message.token == token

    # Basic test check that skill invoke message creates a client properly
    def test_client_fromMessage(self):
        project = "msgTest"
        message = {
            "apiEndpoint": api_endpoint,
            "token": token,
            "projectId": project,
            "channelId": "channel",
            "payload": {"test": "some text"},
            "activationId": "activation",
            "properties": {"someprop": "propval"},
        }
        client = Cortex.from_message(message)
        # Only these properties are required to create a client
        assert client._project == project
        assert client._url == api_endpoint
        assert client._token.token == token

    # Check message format
    def test_client_fromMessage_errs(self):
        messages = [
            None,
            {},
            "some string",
            12,
            {"apiEndpoint": api_endpoint},
            {"apiEndpoint": api_endpoint, "projectId": "project"},
            {"apiEndpoint": api_endpoint, "token": token},
        ]
        for message in messages:
            with pytest.raises(Exception, match="Skill message"):
                Cortex.from_message(message)

    def test_proj_override(self):
        project = "clientProj"
        message = {
            "apiEndpoint": api_endpoint,
            "token": token,
            "projectId": project,
        }
        client = Cortex.from_message(message)
        tests = [
            [ConnectionClient(client), project, "get_connection", ("foo")],
            [
                ConnectionClient("url", project="noclient"),
                "noclient",
                "get_connection",
                ("foo"),
            ],
            [
                ConnectionClient(client, project="withclient"),
                "withclient",
                "get_connection",
                ("foo"),
            ],
            [ManagedContentClient(client), project, "exists", ("key")],
            [
                ManagedContentClient("url", project="noclient"),
                "noclient",
                "exists",
                ("key"),
            ],
            [
                ManagedContentClient(client, project="withclient"),
                "withclient",
                "exists",
                ("key"),
            ],
            [ModelClient(client), project, "get_model", ("model")],
            [
                ModelClient("url", project="noclient"),
                "noclient",
                "get_model",
                ("model"),
            ],
            [
                ModelClient(client, project="withclient"),
                "withclient",
                "list_models",
                None,
            ],
            [ExperimentClient(client), project, "list_experiments", None],
            [
                ExperimentClient("url", project="noclient"),
                "noclient",
                "get_experiment",
                ("experi"),
            ],
            [
                ExperimentClient(client, project="withclient"),
                "withclient",
                "list_experiments",
                None,
            ],
            [SecretsClient(client), project, "get_secret", ("secret")],
            [
                SecretsClient("url", project="noclient"),
                "noclient",
                "get_secret",
                ("secret"),
            ],
            [
                SecretsClient(client, project="withclient"),
                "withclient",
                "get_secret",
                ("secret"),
            ],
            [TypeClient(client), project, "get_type", ("type")],
            [TypeClient("url", project="noclient"), "noclient", "get_type", ("type")],
            [
                TypeClient(client, project="withclient"),
                "withclient",
                "get_type",
                ("type"),
            ],
            [SessionClient(client), project, "get_session_data", ("sess")],
            [
                SessionClient("url", project="noclient"),
                "noclient",
                "get_session_data",
                ("sess"),
            ],
            [
                SessionClient(client, project="withclient"),
                "withclient",
                "get_session_data",
                ("sess"),
            ],
            [SkillClient(client), project, "list_skills", None],
            [
                SkillClient("url", project="noclient"),
                "noclient",
                "get_skill",
                ("skill"),
            ],
            [
                SkillClient(client, project="withclient"),
                "withclient",
                "list_skills",
                None,
            ],
        ]
        for client_inst, project, fun_name, fun_args in tests:
            print(f"Testing project {type(client_inst)}.{fun_name} with {project}")
            mock = Mock()
            client_inst._serviceconnector.request = mock
            func = getattr(client_inst, fun_name)
            if fun_args is None:
                func()
            else:
                func(fun_args)
            uri = mock.call_args.kwargs.get("uri")
            assert project in uri

    def test_proj_camelresources(self):
        project = "clientProj"
        message = {
            "apiEndpoint": api_endpoint,
            "token": token,
            "projectId": project,
        }
        test_name = "random_resource"
        client = Cortex.from_message(message)
        tests = [
            [Connection(test_name, ConnectionClient(client)), project],
            [Connection(test_name, ConnectionClient(client, project="other")), "other"],
            [Experiment({"name": test_name}, ExperimentClient(client)), project],
            [
                Experiment(
                    {"name": test_name}, ExperimentClient(client, project="other")
                ),
                "other",
            ],
            [Skill({"name": test_name}, SkillClient(client, project="test")), "test"],
            [Skill({"name": test_name}, SkillClient(client)), project],
            [Model({"name": test_name}, ModelClient(client, project="test")), "test"],
            [Model({"name": test_name}, ModelClient(client)), project],
            [Secret({"name": test_name}, SecretsClient(client)), project],
            [
                Secret({"name": test_name}, SecretsClient(client, project="test")),
                "test",
            ],
            [Session(test_name, SessionClient(client)), project],
            [Session(test_name, SessionClient(client, project="test")), "test"],
        ]
        for resource_inst, project in tests:
            print(f"Testing project access for {type(resource_inst)} with {project}")
            assert resource_inst._project() == project<|MERGE_RESOLUTION|>--- conflicted
+++ resolved
@@ -33,16 +33,10 @@
 from cortex.skill import SkillClient, Skill
 
 from .fixtures import john_doe_subject, john_doe_token, mock_api_endpoint
-<<<<<<< HEAD
 
 token =''
 with requests_mock.Mocker() as m:
     token = john_doe_token(m)
-
-=======
-
-token = john_doe_token()
->>>>>>> faeec184
 api_endpoint = mock_api_endpoint()
 api_version = 4
 
