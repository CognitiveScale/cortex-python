--- conflicted
+++ resolved
@@ -15,11 +15,6 @@
 """
 
 import json
-<<<<<<< HEAD
-=======
-from mocket.mockhttp import Entry
-from mocket import mocketize
->>>>>>> faeec184
 import requests
 import requests_mock
 
@@ -27,14 +22,6 @@
 from cortex.serviceconnector import ServiceConnector
 
 from .fixtures import mock_api_endpoint, john_doe_token
-<<<<<<< HEAD
-=======
-
-URL = mock_api_endpoint()
-VERSION = 4
-TOKEN = john_doe_token()
-
->>>>>>> faeec184
 
 URL = mock_api_endpoint()
 VERSION = 4
@@ -54,14 +41,8 @@
     expect = "http://127.0.0.1:8000/fabric/v4/{}".format("abc")
     assert r == expect
 
-
-<<<<<<< HEAD
 @requests_mock.Mocker(kw='mock')
 def test_request(**kwargs):
-=======
-@mocketize
-def test_request():
->>>>>>> faeec184
     sc = ServiceConnector(URL, VERSION, token=TOKEN)
     path = "models/events"
     url = sc._construct_url(path)
