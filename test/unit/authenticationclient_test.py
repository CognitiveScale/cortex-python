"""
Copyright 2023 Cognitive Scale, Inc. All Rights Reserved.

Licensed under the Apache License, Version 2.0 (the "License");
you may not use this file except in compliance with the License.
You may obtain a copy of the License at

   https://www.apache.org/licenses/LICENSE-2.0

Unless required by applicable law or agreed to in writing, software
distributed under the License is distributed on an "AS IS" BASIS,
WITHOUT WARRANTIES OR CONDITIONS OF ANY KIND, either express or implied.
See the License for the specific language governing permissions and
limitations under the License.
"""
import unittest
import requests_mock


from mocket import mocketize

from cortex.auth import AuthenticationClient
from cortex.utils import decode_JWT, verify_JWT
from .fixtures import mock_pat_config, mock_api_endpoint, register_mock_fabric_info
<<<<<<< HEAD


@requests_mock.Mocker()
class TestAuthenticationClient(unittest.TestCase):
=======
>>>>>>> 03182586


class TestAuthenticationClient(unittest.TestCase):
    def setUp(self):
<<<<<<< HEAD
        pass

    def test_contructor_with_args(self, m):
=======
        register_mock_fabric_info()
        self.ac = AuthenticationClient()

    @mocketize
    def test_contructor_with_args(self):
>>>>>>> 03182586
        # This client doesn't need parameters, but allow them for backward compat
        register_mock_fabric_info(m)
        ac = AuthenticationClient(mock_api_endpoint(), 4)
        jwt = ac.fetch_auth_token(mock_pat_config())

<<<<<<< HEAD
    def test_fetch_auth_token(self, m):
        register_mock_fabric_info(m)
        self.ac = AuthenticationClient()
=======
    @mocketize
    def test_fetch_auth_token(self):
>>>>>>> 03182586
        # setup
        # uri = self.ac.URIs['authenticate'].format(projectId='cogscale')
        # url = self.ac._serviceconnector._construct_url(uri)
        body = mock_pat_config()
        # Entry.single_register(Entry.POST,
        #                       url,
        #                       status = 200,
        #                       body = json.dumps(body))
        # execute
        # todo mock this call?..
        token = self.ac.fetch_auth_token(body)
        # test
        decodedbody = decode_JWT(token)
        self.assertEqual(body["issuer"], decodedbody[1]["iss"])

<<<<<<< HEAD
    def test_expired_token(self, m):
=======
    @mocketize
    def test_expired_token(self):
>>>>>>> 03182586
        # Shouldn't fail to validate expired token WITHIN the python lib, this is responsibiltiy of auth proxy...
        exp_token = "eyJhbGciOiJFZERTQSIsImtpZCI6IkhwVy15YTdGU1U3eVYtYWx6eWV3UFBEd1BlRmdya2kwVlFQS2JoNEo0UHciLCJ0eXAiOiJKV1QifQ.eyJhdWQiOiJjb3J0ZXgiLCJleHAiOjE2MzAzNDgxOTYsImlhdCI6MTYzMDM0ODE2NiwiaXNzIjoiY29nbml0aXZlc2NhbGUuY29tIiwianRpIjoiU0dkRjVidG1fUXlYcjZhMVRrOU9oZyIsIm5iZiI6MTYzMDM0ODE2Niwic3ViIjoiNzFhOGZhYWMtOWRmYi00MjhkLWE5MGMtMGI1MzQ4MWI4NjY1In0.pB7hvEcIMV1Qt6GTGPGcKbS1zhidPMJ-luV-KBOaHrwgCh2jDOQdve2Sv5RqmNa6Jkk-Bxh-1g4XG8CxGGSqAQ"
        verify_JWT(exp_token)<|MERGE_RESOLUTION|>--- conflicted
+++ resolved
@@ -16,47 +16,25 @@
 import unittest
 import requests_mock
 
-
-from mocket import mocketize
-
 from cortex.auth import AuthenticationClient
 from cortex.utils import decode_JWT, verify_JWT
 from .fixtures import mock_pat_config, mock_api_endpoint, register_mock_fabric_info
-<<<<<<< HEAD
 
 
 @requests_mock.Mocker()
 class TestAuthenticationClient(unittest.TestCase):
-=======
->>>>>>> 03182586
-
-
-class TestAuthenticationClient(unittest.TestCase):
     def setUp(self):
-<<<<<<< HEAD
         pass
 
     def test_contructor_with_args(self, m):
-=======
-        register_mock_fabric_info()
-        self.ac = AuthenticationClient()
-
-    @mocketize
-    def test_contructor_with_args(self):
->>>>>>> 03182586
         # This client doesn't need parameters, but allow them for backward compat
         register_mock_fabric_info(m)
         ac = AuthenticationClient(mock_api_endpoint(), 4)
         jwt = ac.fetch_auth_token(mock_pat_config())
 
-<<<<<<< HEAD
     def test_fetch_auth_token(self, m):
         register_mock_fabric_info(m)
         self.ac = AuthenticationClient()
-=======
-    @mocketize
-    def test_fetch_auth_token(self):
->>>>>>> 03182586
         # setup
         # uri = self.ac.URIs['authenticate'].format(projectId='cogscale')
         # url = self.ac._serviceconnector._construct_url(uri)
@@ -72,12 +50,7 @@
         decodedbody = decode_JWT(token)
         self.assertEqual(body["issuer"], decodedbody[1]["iss"])
 
-<<<<<<< HEAD
     def test_expired_token(self, m):
-=======
-    @mocketize
-    def test_expired_token(self):
->>>>>>> 03182586
         # Shouldn't fail to validate expired token WITHIN the python lib, this is responsibiltiy of auth proxy...
         exp_token = "eyJhbGciOiJFZERTQSIsImtpZCI6IkhwVy15YTdGU1U3eVYtYWx6eWV3UFBEd1BlRmdya2kwVlFQS2JoNEo0UHciLCJ0eXAiOiJKV1QifQ.eyJhdWQiOiJjb3J0ZXgiLCJleHAiOjE2MzAzNDgxOTYsImlhdCI6MTYzMDM0ODE2NiwiaXNzIjoiY29nbml0aXZlc2NhbGUuY29tIiwianRpIjoiU0dkRjVidG1fUXlYcjZhMVRrOU9oZyIsIm5iZiI6MTYzMDM0ODE2Niwic3ViIjoiNzFhOGZhYWMtOWRmYi00MjhkLWE5MGMtMGI1MzQ4MWI4NjY1In0.pB7hvEcIMV1Qt6GTGPGcKbS1zhidPMJ-luV-KBOaHrwgCh2jDOQdve2Sv5RqmNa6Jkk-Bxh-1g4XG8CxGGSqAQ"
         verify_JWT(exp_token)