--- conflicted
+++ resolved
@@ -26,29 +26,6 @@
 with open('README.md') as f:
     long_description = f.read()
 
-<<<<<<< HEAD
-setup(name='cortex-python',
-      description="Python module for the CognitiveScale Cortex Cognitive Platform",
-      long_description=long_description,
-      long_description_content_type='text/markdown',
-      version='6.0.3',
-      author='CognitiveScale',
-      author_email='info@cognitivescale.com',
-      url='https://github.com/CognitiveScale/cortex-python',
-      license='Apache License Version 2.0',
-      platforms=['linux', 'osx'],
-      packages=find_packages(),
-      include_package_data=True,
-      install_requires=[
-          'requests>=2.12.4,<3',
-          'requests-toolbelt==0.8.0',
-          'pyjwt>=1.6.1,<2',
-          'python-jwt==3.3.0',
-          'pyyaml>=5.3.1,<6',
-          'cuid>=0.3,<1',
-          'tenacity>=5.0.2',
-          'dill>=0.2.8.2'
-=======
 setup(
     name=about['__title__'],
     version=about['__version__'],
@@ -81,7 +58,6 @@
           'matplotlib>=2.2.2,<3',
           'seaborn>=0.9.0,<0.10',
           'pandas'
->>>>>>> 73fab207
       ],
       'jupyter': [
           'ipython>=6.4.0,<7',
