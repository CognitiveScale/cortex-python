"""
Copyright 2021 Cognitive Scale, Inc. All Rights Reserved.

Licensed under the Apache License, Version 2.0 (the "License");
you may not use this file except in compliance with the License.
You may obtain a copy of the License at

   https://www.apache.org/licenses/LICENSE-2.0

Unless required by applicable law or agreed to in writing, software
distributed under the License is distributed on an "AS IS" BASIS,
WITHOUT WARRANTIES OR CONDITIONS OF ANY KIND, either express or implied.
See the License for the specific language governing permissions and
limitations under the License.
"""

from setuptools import setup
from setuptools import find_packages
import os

here = os.path.abspath(os.path.dirname(__file__))
about = {}
with open(os.path.join(here, 'cortex', '__version__.py'), 'r') as f:
    exec(f.read(), about)

with open('README.md') as f:
    long_description = f.read()

setup(
    name=about['__title__'],
    version=about['__version__'],
    description=about['__description__'],
    long_description=long_description,
    long_description_content_type='text/markdown',
    author=about['__author__'],
    author_email=about['__author_email__'],
    url=about['__url__'],
    license=about['__license__'],
    package_data={'': ['LICENSE', 'CHANGELOG.md']},
    project_urls={
        'Documentation': 'https://cognitivescale.github.io/cortex-python/master/',
        'Source': 'https://github.com/CognitiveScale/cortex-python',
    },
    platforms=['any'],
    packages=find_packages(),
    include_package_data=True,
<<<<<<< HEAD
    install_requires=[
        'requests>=2.12.4,<3',
        'requests-toolbelt>=0.8.0',
        'python-jwt>=3.3.0,<4.0',
        'pyyaml>=5.3.1,<6',
        'cuid>=0.3,<1',
        'tenacity>=8.0,<9.0',
        'dill>=0.2.8.2'
    ],
    extras_require={
        'viz': [
            'matplotlib>=2.2.2,<3',
            'seaborn>=0.9.0,<0.10',
            'pandas'
        ],
        'jupyter': [
            'ipython>=6.4.0,<7',
            'maya>=0.5.0',
            'jinja2'
        ],
    },
    tests_require=[
        'mocket>=3.9.0,<4.0',
        'pytest>=7.2.1,<8'
    ],
    classifiers=[
        'Operating System :: MacOS :: MacOS X',
        'Operating System :: POSIX',
        'Programming Language :: Python :: 3.6',
    ]
)
=======
  install_requires=[
      'requests>=2.12.4,<3',
      'requests-toolbelt>=0.8.0',
      'python-jwt>=3.3.0,<4.0',
      'pyyaml>=5.3.1',
      'cuid>=0.3,<1',
      'tenacity>=8.0,<9.0',
      'dill>=0.2.8.2'
  ],
  extras_require={
      'viz': [
          'matplotlib>=2.2.2,<3',
          'seaborn>=0.9.0,<0.10',
          'pandas'
      ],
      'jupyter': [
          'ipython>=6.4.0,<7',
          'maya>=0.5.0',
          'jinja2'
      ],
  },
  tests_require=[
      'mocket>=3.9.0,<4.0',
      'pytest>=3.2.5,<4'
  ],
  classifiers=[
      'Operating System :: MacOS :: MacOS X',
      'Operating System :: POSIX',
      'Programming Language :: Python :: 3.6',
  ])
>>>>>>> cab7bff8
<|MERGE_RESOLUTION|>--- conflicted
+++ resolved
@@ -44,7 +44,6 @@
     platforms=['any'],
     packages=find_packages(),
     include_package_data=True,
-<<<<<<< HEAD
     install_requires=[
         'requests>=2.12.4,<3',
         'requests-toolbelt>=0.8.0',
@@ -75,36 +74,4 @@
         'Operating System :: POSIX',
         'Programming Language :: Python :: 3.6',
     ]
-)
-=======
-  install_requires=[
-      'requests>=2.12.4,<3',
-      'requests-toolbelt>=0.8.0',
-      'python-jwt>=3.3.0,<4.0',
-      'pyyaml>=5.3.1',
-      'cuid>=0.3,<1',
-      'tenacity>=8.0,<9.0',
-      'dill>=0.2.8.2'
-  ],
-  extras_require={
-      'viz': [
-          'matplotlib>=2.2.2,<3',
-          'seaborn>=0.9.0,<0.10',
-          'pandas'
-      ],
-      'jupyter': [
-          'ipython>=6.4.0,<7',
-          'maya>=0.5.0',
-          'jinja2'
-      ],
-  },
-  tests_require=[
-      'mocket>=3.9.0,<4.0',
-      'pytest>=3.2.5,<4'
-  ],
-  classifiers=[
-      'Operating System :: MacOS :: MacOS X',
-      'Operating System :: POSIX',
-      'Programming Language :: Python :: 3.6',
-  ])
->>>>>>> cab7bff8
+)