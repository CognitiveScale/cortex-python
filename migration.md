# Migration steps from cortex-client to cortex-python

## Uninstalling the old library

To use this new library you must uninstall the old `cortex-client` library. Both `cortex-client` and `cortex-python`
**cannot** be installed simultaneously in your python environment.

```
  > pip uninstall cortex-client
```

## Installation

To install:
```
  > pip install cortex-python
```

To install the optional components:
```
  > pip install cortex-python[viz]
  > pip install cortex-python[jupyter]
  > pip install cortex-python[builders]
```

## Client Functionality Import
We have updated the way Client functionalities can be imported

Examples of importing some functionalities

To import cortex :

```
> import cortex
```
To import ConnectionClient :

```
> from cortex.connection import ConnectionClient
```

<<<<<<< HEAD
## Upload to Managed Content

Use `ManagedContentClient` to upload or download to your account's Managed. In cortex-client library ConnectionClient was used for these functionalities. The methods to upload ad download remain the same

To import ManagedContentClient :
```
> from cortex.content import ManagedContentClient
```
ConnectionClient can still be used to save and get the connections. 

=======
>>>>>>> ace7eb0c
## Usage of Cortex magics

Cortex magics can be used only when the optional `builders` dependency is installed:

```
> %reload_ext cortex_builders
```
## Deprecations and Removals from cortex-client

1. The `InputMessage` and `OutputMessage` classes have been deprecated. Instead use the `Message` class:

```
from cortex import Message
```

2. `ModelClient`, `ModelProcess` and `ModelRouter` have been deprecated. Instead use the `experiment` API in the `Client`
class to run experiments, save and retrieve your models.

3. `JobsClient` has been deprecated. Instead use the `action` API in `Client` class to save or retrieve actions.
Also, you can use the `action` in the builder class inside client class to build your actions. (Can be used only when optional dependency of builders is installed)

4. `SecretsClient` has been deprecated. There is no equivalent replacement functionality in the python library, but
you can manage secrets through the Cortex Vault in the Cortex Console.

5. `Message.with_payload()` has been removed. This method was previously deprecated in `cortex-client` v5.5.4.
Instead use the `Client.message()` method:

```
from cortex import Cortex

cortex = Cortex.client()
message = cortex.message(payload={'value': 'hello world'})
```

6. `LocalExperiment.set_pipeline()` has been removed. This method was previously deprecated in `cortex-client` v5.5.0.
There is no replacement method for this functionality.<|MERGE_RESOLUTION|>--- conflicted
+++ resolved
@@ -38,20 +38,18 @@
 ```
 > from cortex.connection import ConnectionClient
 ```
-
-<<<<<<< HEAD
 ## Upload to Managed Content
 
-Use `ManagedContentClient` to upload or download to your account's Managed. In cortex-client library ConnectionClient was used for these functionalities. The methods to upload ad download remain the same
+Use `ManagedContentClient` to upload and download to your account'smanaged content. In cortex-client, ConnectionClient was used for these functionalities. The methods to upload and download remain the same.
 
-To import ManagedContentClient :
+To import ManagedContentClient:
+
 ```
-> from cortex.content import ManagedContentClient
-```
-ConnectionClient can still be used to save and get the connections. 
+from cortex.content import ManagedContentClient
 
-=======
->>>>>>> ace7eb0c
+``` 
+ConnectionClient can be used to save and retrieve connections. 
+
 ## Usage of Cortex magics
 
 Cortex magics can be used only when the optional `builders` dependency is installed:
